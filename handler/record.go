package handler

import (
	"bytes"
	"encoding/json"
	"errors"
	"fmt"
	"runtime"
	"strings"
	"time"

	log "github.com/Sirupsen/logrus"

	"github.com/oursky/ourd/oddb"
	"github.com/oursky/ourd/oderr"
	"github.com/oursky/ourd/router"
)

// transportRecord override JSON serialization and deserialization of
// oddb.Record
type transportRecord oddb.Record

func (r transportRecord) MarshalJSON() ([]byte, error) {
	m := map[string]interface{}{}

	if r.OwnerID != "" {
		m["_ownerID"] = r.OwnerID
	}
	m["_access"] = r.ACL

	for key, value := range r.Data {
		m[key] = value
	}
	return json.Marshal(transportData(m))
}

type transportData map[string]interface{}

func (data transportData) MarshalJSON() ([]byte, error) {
	m := map[string]interface{}{}
	for key, value := range data {
		switch v := value.(type) {
		case time.Time:
			m[key] = transportDate(v)
		default:
			m[key] = v
		}
	}
	return json.Marshal(m)
}

type transportDate time.Time

func (date transportDate) MarshalJSON() ([]byte, error) {
	return json.Marshal(struct {
		Type string    `json:"$type"`
		Date time.Time `json:"$date"`
	}{"date", time.Time(date)})
}

func (r *transportRecord) UnmarshalJSON(data []byte) error {
	object := map[string]interface{}{}
	err := json.Unmarshal(data, &object)

	if err != nil {
		return err
	}

	return r.InitFromJSON(object)
}

func (r *transportRecord) InitFromJSON(i interface{}) error {
	if m, ok := i.(map[string]interface{}); ok {
		return r.InitFromMap(m)
	}

	return fmt.Errorf("record: want a dictionary, got %T", i)
}

func (r *transportRecord) InitFromMap(m map[string]interface{}) error {
	rawID, ok := m["_id"].(string)
	if !ok {
		return errors.New(`record: required field "_id" not found`)
	}

	ss := strings.SplitN(rawID, "/", 2)
	if len(ss) == 1 {
		return fmt.Errorf(`record: "_id" should be of format '{type}/{id}', got %#v`, rawID)
	}

	recordType, id := ss[0], ss[1]

	r.ID.Key = id
	r.ID.Type = recordType

	aclData, ok := m["_access"]
	if ok {
		acl := oddb.RecordACL{}
		if err := acl.InitFromJSON(aclData); err != nil {
			return fmt.Errorf(`record/json: %v`, err)
		}
		r.ACL = acl
	}

	purgeReservedKey(m)
	data, err := walkData(m)
	if err != nil {
		return err
	}
	r.Data = data

	return nil
}

func purgeReservedKey(m map[string]interface{}) {
	for key := range m {
		if key[0] == '_' {
			delete(m, key)
		}
	}
}

func walkData(m map[string]interface{}) (mapReturned map[string]interface{}, err error) {
	defer func() {
		if r := recover(); r != nil {
			if _, ok := r.(runtime.Error); ok {
				panic(r)
			}
			err = r.(error)
		}
	}()

	return walkMap(m), err
}

func walkMap(m map[string]interface{}) map[string]interface{} {
	for key, value := range m {
		m[key] = parseInterface(value)
	}

	return m
}

func walkSlice(items []interface{}) []interface{} {
	for i, item := range items {
		items[i] = parseInterface(item)
	}

	return items
}

func parseInterface(i interface{}) interface{} {
	switch value := i.(type) {
	default:
		// considered a bug if this line is reached
		panic(fmt.Errorf("unsupported value = %T", value))
	case nil, bool, float64, string:
		// the set of value that json unmarshaller returns
		// http://golang.org/pkg/encoding/json/#Unmarshal
		return value
	case map[string]interface{}:
		kindi, typed := value["$type"]
		if !typed {
			// regular dictionary, go deeper
			return walkMap(value)
		}

		kind, ok := kindi.(string)
		if !ok {
			panic(fmt.Errorf(`got "$type"'s type = %T, want string`, kindi))
		}

		switch kind {
		case "keypath":
			panic(fmt.Errorf("unsupported $type of persistence = %s", kind))
		case "geo", "blob":
			panic(fmt.Errorf("unimplemented $type = %s", kind))
		case "ref":
			return parseRef(value)
		case "date":
			return parseDate(value)
		default:
			panic(fmt.Errorf("unknown $type = %s", kind))
		}
	case []interface{}:
		return walkSlice(value)
	}
}

func parseKeyPath(i interface{}) (keypath string, err error) {
	switch value := i.(type) {
	case map[string]interface{}:
		kindi, typed := value["$type"]
		if typed {
			kind, ok := kindi.(string)
			if ok && kind == "keypath" {
<<<<<<< HEAD
				keypath, ok := value["$val"].(string)
				if !ok {
					panic(errors.New("$val is not string"))
				}

				return oddb.Expression{
					Type:  oddb.KeyPath,
					Value: keypath,
				}
=======
				keypath, ok = value["$val"].(string)
				return
>>>>>>> 9eb681fd
			}
		}
	}

	err = errors.New("not a keypath")
	return
}

func parseExpression(i interface{}) oddb.Expression {
	if keypath, err := parseKeyPath(i); err == nil {
		return oddb.Expression{
			Type:  oddb.KeyPath,
			Value: keypath,
		}
	} else {

		return oddb.Expression{
			Type:  oddb.Literal,
			Value: parseInterface(i),
		}
	}
}

func parseDate(m map[string]interface{}) time.Time {
	datei, ok := m["$date"]
	if !ok {
		panic(errors.New("missing compulsory field $date"))
	}
	dateStr, ok := datei.(string)
	if !ok {
		panic(fmt.Errorf("got type($date) = %T, want string", datei))
	}
	dt, err := time.Parse(time.RFC3339Nano, dateStr)
	if err != nil {
		panic(fmt.Errorf("failed to parse $date = %#v", dateStr))
	}

	return dt.In(time.UTC)
}

func parseRef(m map[string]interface{}) oddb.Reference {
	idi, ok := m["$id"]
	if !ok {
		panic(errors.New("referencing without $id"))
	}
	id, ok := idi.(string)
	if !ok {
		panic(fmt.Errorf("got reference type($id) = %T, want string", idi))
	}
	ss := strings.SplitN(id, "/", 2)
	if len(ss) == 1 {
		panic(fmt.Errorf(`ref: "_id" should be of format '{type}/{id}', got %#v`, id))
	}
	return oddb.NewReference(ss[0], ss[1])
}

type responseItem struct {
	id     string
	record *transportRecord
	err    oderr.Error
}

func newResponseItem(record *transportRecord) responseItem {
	return responseItem{
		id:     record.ID.String(),
		record: record,
	}
}

func newResponseItemErr(id string, err oderr.Error) responseItem {
	return responseItem{
		id:  id,
		err: err,
	}
}

func (item responseItem) MarshalJSON() ([]byte, error) {
	var (
		buf bytes.Buffer
		i   interface{}
	)
	if item.id != "" {
		buf.Write([]byte(`{"_id":"`))
		buf.WriteString(item.id)
		buf.Write([]byte(`",`))
	} else {
		buf.WriteRune('{')
	}
	buf.Write([]byte(`"_type":"`))
	if item.err != nil {
		buf.Write([]byte(`error"`))
		i = item.err
	} else if item.record != nil {
		buf.Write([]byte(`record"`))
		i = item.record
	} else {
		panic(errors.New("inconsistent state: both err and record is nil"))
	}

	bodyBytes, err := json.Marshal(i)
	if err != nil {
		return nil, err
	}

	if len(bodyBytes) > 2 {
		if bodyBytes[0] != '{' {
			return nil, fmt.Errorf("first char of embedded json != {: %v", string(bodyBytes))
		} else if bodyBytes[len(bodyBytes)-1] != '}' {
			return nil, fmt.Errorf("last char of embedded json != }: %v", string(bodyBytes))
		}
		buf.WriteByte(',')
		buf.Write(bodyBytes[1:])
	} else {
		buf.WriteByte('}')
	}

	return buf.Bytes(), nil
}

/*
RecordSaveHandler is dummy implementation on save/modify Records
curl -X POST -H "Content-Type: application/json" \
  -d @- http://localhost:3000/ <<EOF
{
    "action": "record:save",
    "access_token": "validToken",
    "database_id": "_private",
    "records": [{
        "_id": "note/EA6A3E68-90F3-49B5-B470-5FFDB7A0D4E8",
        "content": "ewdsa",
        "_access": [{
            "relation": "friend",
            "level": "write"
        }]
    }]
}
EOF

Save with reference
curl -X POST -H "Content-Type: application/json" \
  -d @- http://localhost:3000/ <<EOF
{
  "action": "record:save",
  "database_id": "_private",
  "access_token": "986bee3b-8dd9-45c2-b40c-8b6ef274cf12",
  "records": [
    {
      "collection": {
        "$type": "ref",
        "$id": "collection/10"
      },
      "noteOrder": 1,
      "content": "hi",
      "_id": "note/71BAE736-E9C5-43CB-ADD1-D8633B80CAFA",
      "_type": "record"
    }
  ]
}
EOF

*/
func RecordSaveHandler(payload *router.Payload, response *router.Response) {
	db := payload.Database
	recordMaps, ok := payload.Data["records"].([]interface{})
	if !ok {
		response.Err = oderr.NewRequestInvalidErr(errors.New("expected list of record"))
		return
	}

	length := len(recordMaps)

	items := make([]recordSaveItem, 0, length)
	for _, recordMapI := range recordMaps {
		item := newRecordSaveItem(recordMapI)

		if err := (*transportRecord)(&item.record).InitFromJSON(item.m); err != nil {
			item.err = oderr.NewRequestInvalidErr(err)
		}

		items = append(items, item)
	}

	if err := extendRecordSchema(db, items); err != nil {
		log.Debugln(err)
		response.Err = oderr.ErrDatabaseSchemaMigrationFailed
		return
	}

	results := make([]responseItem, 0, length)
	for i := range items {
		item := &items[i]
		record := &item.record
		record.OwnerID = payload.UserInfoID

		var result responseItem
		if item.Err() {
			result = newResponseItemErr("", item.err)
		} else if err := db.Save(record); err != nil {
			log.WithFields(log.Fields{
				"record": record,
				"err":    err,
			}).Debugln("failed to save record")

			result = newResponseItemErr(
				record.ID.String(),
				oderr.NewResourceSaveFailureErrWithStringID("record", record.ID.String()),
			)
		} else {
			result = newResponseItem((*transportRecord)(record))
		}

		results = append(results, result)
	}

	response.Result = results
}

type recordSaveItem struct {
	m      map[string]interface{}
	record oddb.Record
	err    oderr.Error
}

func (item *recordSaveItem) Err() bool {
	return item.err != nil
}

func newRecordSaveItem(mapI interface{}) recordSaveItem {
	return recordSaveItem{m: mapI.(map[string]interface{})}
}

func extendRecordSchema(db oddb.Database, items []recordSaveItem) error {
	recordSchemaMergerMap := map[string]schemaMerger{}
	for i := range items {
		if items[i].Err() {
			continue
		}
		recordType := items[i].record.ID.Type
		merger, ok := recordSchemaMergerMap[recordType]
		if !ok {
			merger = newSchemaMerger()
			recordSchemaMergerMap[recordType] = merger
		}

		if !items[i].Err() {
			merger.Extend(deriveRecordSchema(items[i].record.Data))
		}
	}

	for recordType, merger := range recordSchemaMergerMap {
		schema, err := merger.Schema()
		if err != nil {
			return err
		}

		if err = db.Extend(recordType, schema); err != nil {
			return err
		}
	}

	return nil
}

type schemaMerger struct {
	finalSchema oddb.RecordSchema
	err         error
}

func newSchemaMerger() schemaMerger {
	return schemaMerger{finalSchema: oddb.RecordSchema{}}
}

func (m *schemaMerger) Extend(schema oddb.RecordSchema) {
	if m.err != nil {
		return
	}

	for key, dataType := range schema {
		if originalType, ok := m.finalSchema[key]; ok {
			if originalType != dataType {
				m.err = fmt.Errorf("type conflict on column = %s, %s -> %s", key, originalType, dataType)
				return
			}
		}

		m.finalSchema[key] = dataType
	}
}

func (m schemaMerger) Schema() (oddb.RecordSchema, error) {
	return m.finalSchema, m.err
}

func deriveRecordSchema(m oddb.Data) oddb.RecordSchema {
	schema := oddb.RecordSchema{}
	for key, value := range m {
		switch value.(type) {
		default:
			log.WithFields(log.Fields{
				"key":   key,
				"value": value,
			}).Panicf("got unrecgonized type = %T", value)
		case float64:
			schema[key] = oddb.FieldType{
				Type: oddb.TypeNumber,
			}
		case string:
			schema[key] = oddb.FieldType{
				Type: oddb.TypeString,
			}
		case time.Time:
			schema[key] = oddb.FieldType{
				Type: oddb.TypeDateTime,
			}
		case bool:
			schema[key] = oddb.FieldType{
				Type: oddb.TypeBoolean,
			}
		case oddb.Reference:
			v := value.(oddb.Reference)
			schema[key] = oddb.FieldType{
				Type:          oddb.TypeReference,
				ReferenceType: v.Type(),
			}
		case map[string]interface{}, []interface{}:
			schema[key] = oddb.FieldType{
				Type: oddb.TypeJSON,
			}
		}
	}

	return schema
}

/*
RecordFetchHandler is dummy implementation on fetching Records
curl -X POST -H "Content-Type: application/json" \
  -d @- http://localhost:3000/ <<EOF
{
    "action": "record:fetch",
    "access_token": "validToken",
    "database_id": "_private",
    "ids": ["note/1004", "note/1005"]
}
EOF
*/
func RecordFetchHandler(payload *router.Payload, response *router.Response) {
	interfaces, ok := payload.Data["ids"].([]interface{})
	if !ok {
		response.Err = oderr.NewRequestInvalidErr(errors.New("expected list of id"))
		return
	}

	length := len(interfaces)
	recordIDs := make([]oddb.RecordID, length, length)
	for i, it := range interfaces {
		rawID, ok := it.(string)
		if !ok {
			response.Err = oderr.NewRequestInvalidErr(errors.New("expected string id"))
			return
		}

		ss := strings.SplitN(rawID, "/", 2)
		if len(ss) == 1 {
			response.Err = oderr.NewRequestInvalidErr(fmt.Errorf("invalid id format: %v", rawID))
			return
		}

		recordIDs[i].Type = ss[0]
		recordIDs[i].Key = ss[1]
	}

	db := payload.Database

	results := make([]responseItem, length, length)
	for i, recordID := range recordIDs {
		record := transportRecord{}
		if err := db.Get(recordID, (*oddb.Record)(&record)); err != nil {
			if err == oddb.ErrRecordNotFound {
				results[i] = newResponseItemErr(
					recordID.String(),
					oderr.ErrRecordNotFound,
				)
			} else {
				log.WithFields(log.Fields{
					"recordID": recordID,
					"err":      err,
				}).Errorln("Failed to fetch record")
				results[i] = newResponseItemErr(
					recordID.String(),
					oderr.NewResourceFetchFailureErr("record", recordID.String()),
				)
			}
		} else {
			results[i] = newResponseItem(&record)
		}
	}

	response.Result = results
}

func keyPathFromRaw(rawKeyPath map[string]interface{}) string {
	mapType := rawKeyPath["$type"]
	if mapType != "keypath" {
		panic(fmt.Errorf("got key path's type %v, want \"keypath\"", mapType))
	}

	keypath := rawKeyPath["$val"].(string)
	if keypath == "" {
		panic(errors.New("empty key path value"))
	}

	return keypath
}

func sortFromRaw(rawSort []interface{}, sort *oddb.Sort) {
	keyPathMap, _ := rawSort[0].(map[string]interface{})
	if len(keyPathMap) == 0 {
		panic(errors.New("empty key path in sort descriptor"))
	}
	keyPath := keyPathFromRaw(keyPathMap)

	orderStr, _ := rawSort[1].(string)
	if orderStr == "" {
		panic(errors.New("empty sort order in sort descriptor"))
	}

	var sortOrder oddb.SortOrder
	switch orderStr {
	case "asc":
		sortOrder = oddb.Asc
	case "desc":
		sortOrder = oddb.Desc
	default:
		panic(fmt.Errorf("unknown sort order: %v", orderStr))
	}

	sort.KeyPath = keyPath
	sort.Order = sortOrder
}

func sortsFromRaw(rawSorts []interface{}) []oddb.Sort {
	length := len(rawSorts)
	sorts := make([]oddb.Sort, length, length)

	for i := range rawSorts {
		sortSlice, _ := rawSorts[i].([]interface{})
		if len(sortSlice) != 2 {
			panic(fmt.Errorf("got len(sort descriptor) = %v, want 2", len(sortSlice)))
		}
		sortFromRaw(sortSlice, &sorts[i])
	}

	return sorts
}

func predicateOperatorFromString(operatorString string) oddb.Operator {
	switch operatorString {
	case "and":
		return oddb.And
	case "or":
		return oddb.Or
	case "not":
		return oddb.Not
	case "eq":
		return oddb.Equal
	case "gt":
		return oddb.GreaterThan
	case "lt":
		return oddb.LessThan
	case "gte":
		return oddb.GreaterThanOrEqual
	case "lte":
		return oddb.LessThanOrEqual
	case "neq":
		return oddb.NotEqual
	default:
		panic(fmt.Errorf("unrecognized operator = %s", operatorString))
	}
}

func predicateFromRaw(rawPredicate []interface{}) oddb.Predicate {
	if len(rawPredicate) < 2 {
		panic(fmt.Errorf("got len(predicate) = %v, want at least 2", len(rawPredicate)))
	}

	rawOperator, ok := rawPredicate[0].(string)
	if !ok {
		panic(fmt.Errorf("got predicate[0]'s type = %T, want string", rawPredicate[0]))
	}

	operator := predicateOperatorFromString(rawOperator)
	children := make([]interface{}, len(rawPredicate)-1)
	for i := 1; i < len(rawPredicate); i++ {
		if operator.IsCompound() {
			subRawPredicate, ok := rawPredicate[i].([]interface{})
			if !ok {
				panic(fmt.Errorf("got non-dict in subpredicate at %v", i-1))
			}
			children[i-1] = predicateFromRaw(subRawPredicate)
		} else {
			expr := parseExpression(rawPredicate[i])
			if expr.Type == oddb.KeyPath && strings.Contains(expr.Value.(string), ".") {

				panic(fmt.Errorf("Key path `%s` is not supported.", expr.Value))
			}
			children[i-1] = expr
		}
	}

	if operator.IsBinary() && len(children) != 2 {
		panic(fmt.Errorf("Expected number of expressions be 2, got %v", len(children)))
	}

	predicate := oddb.Predicate{
		Operator: operator,
		Children: children,
	}
	return predicate
}

func queryFromPayload(payload *router.Payload, query *oddb.Query) (err oderr.Error) {
	defer func() {
		// use panic to escape from inner error
		if r := recover(); r != nil {
			if queryErr, ok := r.(error); ok {
				log.WithField("payload", payload).Debugln("failed to construct query")
				err = oderr.NewFmt(oderr.RequestInvalidErr, "failed to construct query: %v", queryErr.Error())
			} else {
				log.WithField("recovered", r).Errorln("panic recovered while constructing query")
				err = oderr.New(oderr.RequestInvalidErr, "error occurred while constructing query")
			}
		}
	}()

	recordType, _ := payload.Data["record_type"].(string)
	if recordType == "" {
		return oderr.New(oderr.RequestInvalidErr, "recordType cannot be empty")
	}
	query.Type = recordType

	predicateRaw, ok := payload.Data["predicate"].([]interface{})
	if ok {
		predicate := predicateFromRaw(predicateRaw)
		query.Predicate = &predicate
	}

	if rawSorts, ok := payload.Data["sort"]; ok {
		if rawSorts, ok := rawSorts.([]interface{}); ok {
			query.Sorts = sortsFromRaw(rawSorts)
		} else {
			return oderr.New(oderr.RequestInvalidErr, "order has to be an array")
		}
	}

	return nil
}

/*
RecordQueryHandler is dummy implementation on fetching Records
curl -X POST -H "Content-Type: application/json" \
  -d @- http://localhost:3000/ <<EOF
{
    "action": "record:query",
    "access_token": "validToken",
    "database_id": "_private",
    "record_type": "note",
    "sort": [
        [{"$val": "noteOrder", "$type": "desc"}, "asc"]
    ]
}
EOF
*/
func RecordQueryHandler(payload *router.Payload, response *router.Response) {
	db := payload.Database

	query := oddb.Query{}
	if err := queryFromPayload(payload, &query); err != nil {
		response.Err = err
		return
	}

	if payload.Data["database_id"] == "_public" {
		query.ReadableBy = payload.UserInfo.ID
	}

	eagerKeys := []string{}
	if keyPaths, ok := payload.Data["eager"].([]interface{}); ok {
		for _, keyPathRaw := range keyPaths {
			if keypath, err := parseKeyPath(keyPathRaw); err == nil {
				if strings.Contains(keypath, ".") {
					response.Err = oderr.NewRequestInvalidErr(errors.New("multi level eager loading not supported"))
					return
				}
				eagerKeys = append(eagerKeys, keypath)
			} else {
				response.Err = oderr.NewRequestInvalidErr(errors.New("invalid key path format"))
				return
			}
		}
	}

	results, err := db.Query(&query)
	if err != nil {
		response.Err = oderr.ErrDatabaseOpenFailed
		return
	}
	defer results.Close()

	records := []responseItem{}
	eagerLoadIDs := []oddb.RecordID{}
	for results.Scan() {
		record := transportRecord(results.Record())
		for _, eagerKey := range eagerKeys {
			if ref, ok := record.Data[eagerKey].(oddb.Reference); ok {
				eagerLoadIDs = append(eagerLoadIDs, ref.ID)
			}
		}
		records = append(records, newResponseItem(&record))
	}

	if err != nil {
		response.Err = oderr.ErrDatabaseQueryFailed
		return
	}

	eagerRecords := []responseItem{}
	for _, rid := range eagerLoadIDs {
		record := transportRecord{}
		if err := db.Get(rid, (*oddb.Record)(&record)); err == nil {
			eagerRecords = append(eagerRecords, newResponseItem(&record))
		} else {
			log.WithFields(log.Fields{
				"ID":  rid,
				"err": err,
			}).Debugln("Unable to eager load record.")
		}
	}

	response.Result = records
	if len(eagerKeys) > 0 {
		response.OtherResult = map[string]interface{}{
			"eager_load": eagerRecords,
		}
	}
}

/*
RecordDeleteHandler is dummy implementation on delete Records
curl -X POST -H "Content-Type: application/json" \
  -d @- http://localhost:3000/ <<EOF
{
    "action": "record:delete",
    "access_token": "validToken",
    "database_id": "_private",
    "ids": ["note/EA6A3E68-90F3-49B5-B470-5FFDB7A0D4E8"]
}
EOF
*/
func RecordDeleteHandler(payload *router.Payload, response *router.Response) {
	db := payload.Database

	interfaces, ok := payload.Data["ids"].([]interface{})
	if !ok {
		response.Err = oderr.NewRequestInvalidErr(errors.New("expected list of id"))
		return
	}

	length := len(interfaces)
	recordIDs := make([]oddb.RecordID, length, length)
	for i, it := range interfaces {
		rawID, ok := it.(string)
		if !ok {
			response.Err = oderr.NewRequestInvalidErr(errors.New("expected string id"))
			return
		}

		ss := strings.SplitN(rawID, "/", 2)
		if len(ss) == 1 {
			response.Err = oderr.NewRequestInvalidErr(fmt.Errorf("invalid id format: %v", rawID))
			return
		}

		recordIDs[i].Type = ss[0]
		recordIDs[i].Key = ss[1]
	}

	results := make([]interface{}, 0, length)
	for _, recordID := range recordIDs {
		var item interface{}
		if err := db.Delete(recordID); err != nil {
			if err == oddb.ErrRecordNotFound {
				item = newResponseItemErr(
					recordID.String(),
					oderr.ErrRecordNotFound,
				)
			} else {
				item = newResponseItemErr(
					recordID.String(),
					oderr.NewResourceDeleteFailureErrWithStringID("record", recordID.String()),
				)
			}
		} else {
			item = struct {
				ID   oddb.RecordID `json:"_id"`
				Type string        `json:"_type"`
			}{recordID, "record"}
		}

		results = append(results, item)
	}

	response.Result = results
}

type compRecordID struct {
	kind string
	id   string
}

func (rid compRecordID) ID() string {
	return rid.kind + "/" + rid.id
}<|MERGE_RESOLUTION|>--- conflicted
+++ resolved
@@ -194,20 +194,8 @@
 		if typed {
 			kind, ok := kindi.(string)
 			if ok && kind == "keypath" {
-<<<<<<< HEAD
-				keypath, ok := value["$val"].(string)
-				if !ok {
-					panic(errors.New("$val is not string"))
-				}
-
-				return oddb.Expression{
-					Type:  oddb.KeyPath,
-					Value: keypath,
-				}
-=======
 				keypath, ok = value["$val"].(string)
 				return
->>>>>>> 9eb681fd
 			}
 		}
 	}
