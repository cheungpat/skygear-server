--- conflicted
+++ resolved
@@ -301,11 +301,7 @@
 
 	c := cron.New()
 	for _, plug := range plugins {
-<<<<<<< HEAD
-		plug.Init(r, c)
-=======
-		plug.Init(r, hookRegistry)
->>>>>>> 3b3670d7
+		plug.Init(r, hookRegistry, c)
 	}
 	c.Start()
 
